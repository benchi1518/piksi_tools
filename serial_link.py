--- conflicted
+++ resolved
@@ -8,11 +8,7 @@
 import sys
 
 DEFAULT_PORT = '/dev/ttyUSB0'
-<<<<<<< HEAD
-DEFAULT_BAUD = 921600
-=======
 DEFAULT_BAUD = 230400
->>>>>>> 97e37d42
 
 DEBUG_MAGIC_1 = 0xBE
 DEBUG_MAGIC_2 = 0xEF
